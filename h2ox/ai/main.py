--- conflicted
+++ resolved
@@ -13,27 +13,11 @@
 from loguru import logger
 from torch.utils.data import DataLoader
 
-<<<<<<< HEAD
-from h2ox.ai.dataset.dataset import FcastDataset
-=======
 from h2ox.ai.dataset import DatasetFactory
->>>>>>> a4b8476d
 from h2ox.ai.experiment import ex
 from h2ox.ai.experiment_utils import plot_losses
 from h2ox.ai.model import initialise_model
-<<<<<<< HEAD
-from h2ox.ai.dataset.utils import load_zscore_data
-from h2ox.ai.train import initialise_training, train, train_validation_split, test
-from h2ox.ai.dataset.utils import normalize_data, unnormalize_preds
-from h2ox.ai.experiment_utils import (
-    plot_losses,
-    plot_horizon_losses,
-    plot_timeseries_over_horizon,
-)
-from h2ox.ai.dataset.utils import calculate_errors
-=======
 from h2ox.ai.train import initialise_training, train, train_validation_split
->>>>>>> a4b8476d
 
 
 @ex.automain
