--- conflicted
+++ resolved
@@ -199,103 +199,4 @@
         dropout=dropout,
     )
 
-<<<<<<< HEAD
-    return model
-
-
-if __name__ == "__main__":
-    # load data
-    # load dataset
-    # load dataloader
-    # initialise model
-    # run model forward
-    from h2ox.ai.dataset.dataset import FcastDataset
-    from h2ox.ai.dataset.utils import load_zscore_data
-    from pathlib import Path
-    from torch.utils.data import DataLoader
-
-    # parameters for the yaml file
-    ENCODE_DOY = True
-    SEQ_LEN = 60
-    FUTURE_HORIZON = 76
-    SITE = "kabini"
-    TARGET_VAR = "volume_bcm"
-    HISTORY_VARIABLES = ["tp", "t2m"]
-    FORECAST_VARIABLES = ["tp", "t2m"]
-    FUTURE_VARIABLES = []
-    BATCH_SIZE = 32
-    TRAIN_END_DATE = "2011-01-01"
-    TRAIN_START_DATE = "2010-01-01"
-    HIDDEN_SIZE = 64
-    NUM_LAYERS = 1
-    DROPOUT = 0.4
-    NUM_WORKERS = 1
-    N_EPOCHS = 10
-    RANDOM_VAL_SPLIT = True
-
-    # load data
-    data_dir = Path(Path.cwd() / "data")
-    target, history, forecast = load_zscore_data(data_dir)
-
-    # get train data
-    train_target = target.sel(time=slice(TRAIN_START_DATE, TRAIN_END_DATE))
-    train_history = history.sel(time=slice(TRAIN_START_DATE, TRAIN_END_DATE))
-    train_forecast = forecast.sel(
-        initialisation_time=slice(TRAIN_START_DATE, TRAIN_END_DATE)
-    )
-
-    # # select site
-    y = train_target.sel(location=[SITE])
-    x_d = train_history.sel(location=[SITE])
-    x_f = train_forecast.sel(location=[SITE])
-
-    # load dataset
-    dd = FcastDataset(
-        target=y,  # target,
-        history=x_d,  # history,
-        forecast=None,  # forecast,
-        encode_doy=ENCODE_DOY,
-        historical_seq_len=SEQ_LEN,
-        future_horizon=FUTURE_HORIZON,
-        target_var=TARGET_VAR,
-        history_variables=HISTORY_VARIABLES,
-        forecast_variables=FORECAST_VARIABLES,
-    )
-    dl = DataLoader(dd, batch_size=BATCH_SIZE, shuffle=False)
-
-    # initialise model shapes
-    # initialise model shapes
-    forecast_horizon = dd.forecast_horizon
-    future_horizon = dd.future_horizon
-
-    historical_input_size = dd.historical_input_size
-    forecast_input_size = dd.forecast_input_size
-    future_input_size = dd.future_input_size
-
-    model = S2S2SModel(
-        forecast_horizon=forecast_horizon,
-        future_horizon=future_horizon,
-        historical_input_size=historical_input_size,
-        forecast_input_size=forecast_input_size,
-        future_input_size=future_input_size,
-        hidden_size=HIDDEN_SIZE,
-        num_layers=NUM_LAYERS,
-        dropout=DROPOUT,
-    )
-
-    data_example = dl.__iter__().__next__()
-    yhat = model(data_example)
-    # assert yhat.shape == (
-    #     BATCH_SIZE,
-    #     total_horizon,
-    # ), f"Expected {(BATCH_SIZE, total_horizon)} Got: {yhat.shape}"
-
-    # train -- validation split (for testing hyperparameters)
-    train_size = int(0.8 * len(dd))
-    validation_size = len(dd) - train_size
-    train_dataset, validation_dataset = torch.utils.data.random_split(
-        dd, [train_size, validation_size]
-    )
-=======
-    return model
->>>>>>> 2ea7495e
+    return model