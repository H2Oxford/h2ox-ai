from collections import defaultdict
from pathlib import Path
from types import MappingProxyType
from typing import DefaultDict, Dict, List, Optional, Tuple, Union

import numpy as np
import pandas as pd
import torch
import xarray as xr
from torch import Tensor
from torch.utils.data import Dataset
from tqdm import tqdm

from h2ox.ai.data_utils import create_doy


# ASSUMES: "time" is the named dimension/index column
# ASSUMES: assign doy to all datasets
class FcastDataset(Dataset):
    def __init__(
        self,
        history: xr.Dataset,
        forecast: xr.Dataset,
        target: xr.Dataset,
        historical_seq_len: int = 60,
        future_horizon: int = 76,
        target_var: str = "PRESENT_STORAGE_TMC",
        history_variables: List[str] = MappingProxyType(["t2m"]),
        forecast_variables: List[str] = MappingProxyType(["t2m"]),
        encode_doy: bool = True,
        mode: str = "train",
        spatial_dim: str = "location",
        forecast_initialisation_dim: str = "initialisation_time",
        forecast_horizon_dim: str = "forecast_horizon",
        cache: bool = False,
        experiment_dir: Optional[Path] = None,
    ):
        # TODO: check that date column is saved as "time"
        # store data in memory
        # TODO: how do we do this with cacheing? what stage to cache?
        self.history = history
        self.forecast = forecast
        self.target = target
        # self.future = future

        # ATTRIBUTES
        self.mode = mode
        self.cache = cache
        if self.cache:
            assert (
                experiment_dir is not None
            ), "Must specify an experiment directory if cache is True"
        self.experiment_dir = experiment_dir
        # variables
        self.target_var = target_var
        self.history_variables = history_variables
        self.forecast_variables = forecast_variables
        self.future_variables = []
        # dimension names
        self.spatial_dim = spatial_dim
        self.forecast_initialisation_dim = forecast_initialisation_dim
        self.forecast_horizon_dim = forecast_horizon_dim
        # engineered features
        self.encode_doy = encode_doy
        # size of arrays
        self.seq_len = historical_seq_len
        self.future_horizon = future_horizon
        self.forecast_horizon = pd.Timedelta(
            forecast[forecast_horizon_dim].max().values
        ).days
        self.target_horizon = self.future_horizon + self.forecast_horizon
        self.times = np.ndarray([])

        # TODO: do we want to add engineered features in the torch.Dataset?
        # TODO: how shall we specify what data is used in the future dataframe?
        # add engineered features
        self.history_variables = (
            self.history_variables + ["doy_sin", "doy_cos"]
            if encode_doy
            else self.history_variables
        )

        self.forecast_variables = (
            self.forecast_variables + ["doy_sin", "doy_cos"]
            if encode_doy
            else self.forecast_variables
        )

        self.future_variables = (
            ["doy_sin", "doy_cos"] if encode_doy else self.future_variables
        )

        # turn the data into a dictionary for model input
        self.engineer_arrays()

    def __len__(self) -> int:
        return self.n_samples

    def __repr__(self) -> str:
        total_str = "FcastDataset\n"
        total_str += "------------\n"
        total_str += "\n"
        total_str += f"Size: {self.__len__()}\n"
        total_str += f"Dataset: {self.mode}\n"
        total_str += f"target: {self.target_var}\n"
        total_str += f"history_variables: {self.history_variables}\n"
        total_str += f"forecast_variables: {self.forecast_variables}\n"
        total_str += "future_variables: [doy_sin, doy_cos]\n"  # NOTE: hardcoded
        total_str += f"seq_len: {self.seq_len}D\n"
        total_str += f"future_horizon: {self.future_horizon}\n"
        total_str += f"forecast_horizon: {self.forecast_horizon}\n"
        total_str += f"target_horizon: {self.target_horizon}\n"

        # plot data shapes
        data_eg = self[1]
        total_str += f'x_d shape: {data_eg["x_d"].shape}\n'
        total_str += f'x_f shape: {data_eg["x_f"].shape}\n'
        total_str += f'x_ff shape: {data_eg["x_ff"].shape}\n'
        total_str += f'y shape:   {data_eg["y"].shape}\n'

        # time and space dimensions
        tmin = pd.Timestamp(
            self.forecast[self.forecast_initialisation_dim].min().values
        )
        tmax = pd.Timestamp(
            self.forecast[self.forecast_initialisation_dim].max().values
        )
        total_str += f"PERIOD: {tmin}: {tmax}\n"
        total_str += f"LOCATIONS: {self.forecast[self.spatial_dim].values}\n"

        return total_str

    def engineer_arrays(self):
        """Create an `all_data` attribute which stores all the data
            DefaultDict[int, Dict[str, np.ndarray]]
        Create a `sample_lookup` attribute which stores the
            location & initialisation_date info.
            Dict[int, Tuple[str, pd.Timestamp]]
        """
        # Timedelta objects describing horizons / seq_length
        seq_length_history_td = pd.Timedelta(f"{self.seq_len}D")
        # forecast_horizon_td = pd.Timedelta(f"{self.forecast_horizon}D")
        future_horizon_td = pd.Timedelta(f"{self.future_horizon}D")
        target_horizon_td = pd.Timedelta(f"{self.target_horizon}D")

        # initialise the dictionary storing all the data
        self.all_data: DefaultDict[int, Dict] = defaultdict(dict)
        self.sample_lookup: Dict[int, Tuple[str, pd.Timestamp]] = {}

        # initialise the loop for building the data arrays
        COUNTER = 0
        NAN_COUNTER = 0

        # TODO: is this definitely the time axis we want to loop through?
        # get the initialisation dates for looping through the data
        forecast_init_times = self.forecast[self.forecast_initialisation_dim].values

        # TODO: what happens if the timeseries is not complete? i.e. missing dates
        # TODO: what if all the spatial locations in a dataset are not there?
        for sample in self.forecast[self.spatial_dim].values:

            # get the data for the sample
            data_h = self.history.sel({self.spatial_dim: sample})
            data_f = self.forecast.sel({self.spatial_dim: sample})
            # TODO: how to include the future data?
            # data_ff = self.future.loc[np.isin(self.future[self.spatial_dim], sample)]
            data_y = self.target.sel({self.spatial_dim: sample})

            # create data samples for each initialisation_date
            # history = self.seq_len days before the forecast
            # target = forecast_horizon + future_horizon
            pbar = tqdm(
                forecast_init_times, desc=f"Building data for {sample} [{self.mode}]"
            )
            for forecast_init_time in pbar:
                # init pbar
                str_time = np.datetime_as_string(forecast_init_time, unit="h")
                postfix_str = f"T: {str_time} -- nans: {NAN_COUNTER}"
                pbar.set_postfix_str(postfix_str)

                # GET HISTORICAL DATA
                history = self._get_historical_data(
                    data_h=data_h,
                    forecast_init_time=forecast_init_time,
                    seq_length_td=seq_length_history_td,
                )

                # GET FORECAST DATA
                fcast = self._get_forecast_data(
                    data_f=data_f,
                    forecast_init_time=forecast_init_time,
                )

                # GET TARGET DATA
                target = self._get_target_data(
                    data_y=data_y,
                    forecast_init_time=forecast_init_time,
                    horizon_td=target_horizon_td,
                )

                # GET FUTURE DATA
                future = self._get_future_data(
                    target=target,
                    future_horizon_td=future_horizon_td,
                )

                # FEATURE ENGINEERING
                # TODO: current assumption is that encoding_doy FOR ALL DATA (history, forecast, future)
                history, fcast, future = self._encode_times(history, fcast, future)

                # SELECT FEATURES
                #  (seq_len, len(history_variables))
                history = history[self.history_variables]
                #  (horizon, len(forecast_variables))
                fcast = fcast[self.forecast_variables]

                # SKIP NANS
                # (y only in training period)
                if self.mode == "train":
                    if np.any(target.isnull()):
                        NAN_COUNTER += 1
                        continue

                if np.any(fcast.isnull()):
                    NAN_COUNTER += 1
                    continue

                if np.any(future.isnull()):
                    NAN_COUNTER += 1
                    continue

                if np.any(history.isnull()):
                    NAN_COUNTER += 1
                    continue

                if history.shape[0] != self.seq_len:
                    # not enough history for that sample
                    NAN_COUNTER += 1
                    continue

                if target.shape[0] != self.target_horizon:  # + 1
                    NAN_COUNTER += 1
                    continue

                # SAVE ALL DATA to attribute
                self.all_data[COUNTER] = {
                    "x_f": fcast,
                    "x_ff": future,
                    "x_d": history,
                    "y": target,
                }
                self.sample_lookup[COUNTER] = (sample, forecast_init_time)

                COUNTER += 1

        # save for calculation of length
        self.n_samples = COUNTER
        # save metadata for each sample
        self.times = forecast_init_times

        if self.cache:
            # save metadata/check metadata (to check for match)
            # cache to disk
<<<<<<< HEAD
            self.experiment_dir
            "sample_lookup.pkl"
            "all_data.pkl"
            assert False, "TODO: needs to implement cacheing of data?"
        pass
=======
            # self.experiment_dir
            # "sample_lookup.pkl"
            # "all_data.pkl"
            # assert False, "TODO: needs to implement cacheing of data?"
            pass
>>>>>>> 9e68ce0c

    def _get_historical_data(
        self,
        data_h: xr.Dataset,
        forecast_init_time: pd.Timestamp,
        seq_length_td: pd.Timedelta,
    ) -> pd.DataFrame:
        # GET HISTORICAL DATA
        history_start_time = forecast_init_time - seq_length_td
        history = data_h.sel(time=slice(history_start_time, forecast_init_time))
        history = (
            history.isel(time=slice(-self.seq_len, None))
            .drop(self.spatial_dim)
            .to_dataframe()
        )

        return history

    def _get_forecast_data(
        self,
        data_f: xr.Dataset,
        forecast_init_time: pd.Timestamp,
    ) -> pd.DataFrame:
        fcast = data_f.sel({self.forecast_initialisation_dim: forecast_init_time})
        # Get the data UP TO horizon
        fcast = fcast.isel({self.forecast_horizon_dim: slice(0, self.forecast_horizon)})
        # rename self.forecast_horizon_dim -> time
        forecast_times = (
            fcast[self.forecast_initialisation_dim] + fcast[self.forecast_horizon_dim]
        ).values
        fcast = fcast.rename({self.forecast_horizon_dim: "time"})
        fcast["time"] = forecast_times

        fcast = (
            fcast.drop_vars(
                [self.forecast_initialisation_dim, "valid_time"], errors="ignore"
            )
            .drop(self.spatial_dim)
            .to_dataframe()
        )
        return fcast

    def _get_future_data(
        self,
        target: pd.DataFrame,
        future_horizon_td: pd.Timedelta,
    ) -> pd.DataFrame:
        """[summary]

        Args:
            target (pd.DataFrame): [description]
            future_horizon_td (pd.Timedelta): [description]

        Returns:
            pd.DataFrame: DataFrame with time as index and empty columns. Populated later with encode_time
        """
        # TODO: how to pass in extra variables to future data?
        # TODO: do you want to create the future data here? that way there's never missing data
        # TODO: but the alternative is to be able to pass the future data into __init__()

        # NOTE: drop the first because that is already included in the forecast
        future_times = pd.date_range(
            target.index.max() - future_horizon_td, target.index.max()
        )[1:]
        future = pd.DataFrame({"time": future_times}).set_index("time")

        return future

    def _get_target_data(
        self,
        data_y: xr.Dataset,
        forecast_init_time: pd.Timestamp,
        horizon_td: pd.Timedelta,
    ) -> pd.DataFrame:
        # time slice from [initialisation_date: forecast_horizon + future_horizon]
        target = data_y[self.target_var].sel(
            time=slice(forecast_init_time, forecast_init_time + horizon_td)
        )
        target = (
            target.isel(time=slice(-self.target_horizon, None))  # target
            .drop(self.spatial_dim)
            .to_dataframe()
        )
        return target

    def _encode_times(
        self,
        history: xr.Dataset,
        fcast: xr.Dataset,
        future: xr.Dataset,
    ) -> Tuple[pd.DataFrame, ...]:
        if self.encode_doy:
            fcast["doy_sin"], fcast["doy_cos"] = create_doy(list(fcast.index.dayofyear))
            history["doy_sin"], history["doy_cos"] = create_doy(
                list(history.index.dayofyear)
            )
            future["doy_sin"], future["doy_cos"] = create_doy(
                list(future.index.dayofyear)
            )

        return history, fcast, future

    def get_meta(self, idx: int) -> Tuple[str, pd.Timestamp]:
        return self.sample_lookup[idx]

    def __getitem__(self, idx) -> Dict[str, Union[Tensor, Dict[str, Tensor]]]:
        data: Dict[str, pd.DataFrame] = self.all_data[idx]
        if data == {}:
            return None

        # CREATE META DICT (for recreating outputs for correct time)
        input_times = data["x_d"].index.to_numpy().astype(float)
        target_times = data["y"].index.to_numpy().astype(float)
        meta = {
            "input_times": input_times,
            "target_times": target_times,
            "index": np.array([idx]),
        }

        # CREATE NUMPY ARRAYS FOR DATA
        # (seq_len, n_historical_features)
        x_d = data["x_d"].values
        # (forecast_horizon, n_forecast_features)
        x_f = data["x_f"].values
        # (future_horizon, n_future_features)
        x_ff = data["x_ff"].values
        # (forecast_horizon + future_horizon, 1)
        y = data["y"].values

        data = {
            "meta": meta,
            "x_d": x_d,
            "y": y,
            "x_f": x_f,
            "x_ff": x_ff,
        }

        # CONVERT TO torch.Tensor OBJECTS
        for key in data.keys():
            if isinstance(data[key], dict):
                for key2 in data[key]:
                    data[key][key2] = torch.tensor(data[key][key2]).float()
            else:
                data[key] = torch.tensor(data[key]).float()

        return data


def print_instance(dd: FcastDataset, instance: int):
    print(
        f"{instance}: ",
        [
            (k, dd[instance][k].shape)
            for k in dd[instance].keys()
            if not isinstance(dd[instance][k], dict)
        ],
    )


if __name__ == "__main__":
    from h2ox.scripts.utils import load_zscore_data

    # parameters for the yaml file
    ENCODE_DOY = True
    SEQ_LEN = 60
    FUTURE_HORIZON = 76
    SITE = "kabini"
    TARGET_VAR = "volume_bcm"
    HISTORY_VARIABLES = ["tp", "t2m"]
    FORECAST_VARIABLES = ["tp", "t2m"]
    FUTURE_VARIABLES = []
    BATCH_SIZE = 32
    TRAIN_END_DATE = "2012-01-01"
    TRAIN_START_DATE = "2011-01-01"
    HIDDEN_SIZE = 64
    NUM_LAYERS = 1
    DROPOUT = 0.4
    NUM_WORKERS = 1
    N_EPOCHS = 10
    RANDOM_VAL_SPLIT = True

    # load data
    data_dir = Path(Path.cwd() / "data")
    target, history, forecast = load_zscore_data(data_dir)

    # create future data (x_ff)
    # date and location columns
    # min_date = target["time"].min().values
    # max_date = target["time"].max().values + (FUTURE_HORIZON * pd.Timedelta("1D"))
    # future_date_index = pd.date_range(min_date, max_date, freq="D")
    # future = pd.concat(
    #     [
    #         pd.DataFrame({"time": future_date_index, "location": loc})
    #         for loc in target.location.values
    #     ]
    # ).set_index("time")

    # feature engineering
    # doys_sin, doys_cos = encode_doys(future.index.dayofyear)
    # future["doy_sin"] = doys_sin[0]
    # future["doy_cos"] = doys_cos[0]

    # # select site
    site_target = target.sel(location=[SITE])
    site_history = history.sel(location=[SITE])
    site_forecast = forecast.sel(location=[SITE])

    # get train data
    train_target = site_target.sel(time=slice(TRAIN_START_DATE, TRAIN_END_DATE))
    train_history = site_history.sel(time=slice(TRAIN_START_DATE, TRAIN_END_DATE))
    train_forecast = site_forecast.sel(
        initialisation_time=slice(TRAIN_START_DATE, TRAIN_END_DATE)
    )

    # load dataset
    dd = FcastDataset(
        target=train_target,  # target,
        history=train_history,  # history,
        forecast=train_forecast,  # forecast,
        encode_doy=ENCODE_DOY,
        historical_seq_len=SEQ_LEN,
        future_horizon=FUTURE_HORIZON,
        target_var=TARGET_VAR,
        mode="train",
        history_variables=HISTORY_VARIABLES,
        forecast_variables=FORECAST_VARIABLES,
    )

    print([(k, dd[0][k].shape) for k in dd[0].keys() if not isinstance(dd[0][k], dict)])

    # load dataloader
    # get individual/batched samples

    final_t = dd[0]["x_d"][-1, :]
    first_t = dd[0]["y"][0, :]
    location = dd.get_meta(0)[0]
    time = dd.get_meta(0)[1]
    # check numbers match
    print("History")
    print(final_t[:2])
    print(history.sel(location=location, time=time).to_array().values)
    print()
    print("Target")
    print(first_t)
    print(target.sel(location=location, time=time).to_array().values)

    data_y = site_target
    target_horizon_td = pd.Timedelta(f"{dd.target_horizon}D")
    dd._get_target_data(data_y, forecast_init_time=time, horizon_td=target_horizon_td)
    forecast.sel(location=location, initialisation_time=time)<|MERGE_RESOLUTION|>--- conflicted
+++ resolved
@@ -261,19 +261,11 @@
         if self.cache:
             # save metadata/check metadata (to check for match)
             # cache to disk
-<<<<<<< HEAD
-            self.experiment_dir
-            "sample_lookup.pkl"
-            "all_data.pkl"
-            assert False, "TODO: needs to implement cacheing of data?"
-        pass
-=======
             # self.experiment_dir
             # "sample_lookup.pkl"
             # "all_data.pkl"
             # assert False, "TODO: needs to implement cacheing of data?"
             pass
->>>>>>> 9e68ce0c
 
     def _get_historical_data(
         self,
