--- conflicted
+++ resolved
@@ -1,115 +1,3 @@
-<<<<<<< HEAD
-from typing import List, Dict, Any
-from pathlib import Path
-from sacred import Experiment
-import torch 
-from torch.utils.data import DataLoader
-from h2ox.ai.train import train, test, train_validation_split, initialise_training
-from h2ox.ai.dataset import FcastDataset
-from h2ox.ai.model import initialise_model
-from h2ox.scripts.utils import load_zscore_data
-from h2ox.ai.experiment_utils import create_model_experiment_folder, dump_config
-from definitions import ROOT_DIR
-
-
-# instantiate the Experiment class
-ex = Experiment("H2Ox", interactive=True)
-# parameters from the yaml file
-ex.add_config('conf.yaml')
-
-
-# TODO: normalize/unnormalize data
-# TODO: save experiments in reproducible way
-# TODO: test dataloader 
-
-
-def initialise_experiment(config: Dict[str, Any]) -> Path:
-    if config["path_to_runs_folder"] is not None:
-        run_dir = Path(config["path_to_runs_folder"])
-    else:
-        run_dir = ROOT_DIR / "runs"
-
-    run_dir.mkdir(exist_ok=True)
-    assert run_dir.exists(), f'Expect the given runs folder to exist [{run_dir}]'
-    
-    # create experiment folder
-    experiment_name = config["name"]
-    experiment_dir = create_model_experiment_folder(run_dir, experiment_name, add_datetime=False)
-
-    # dump yaml 
-    dump_config(config, experiment_dir / "config.yaml")
-    
-    # return path to experiment folder
-    return experiment_dir
-
-
-@ex.main
-def main(
-    _config,
-):
-    # initialise experiment
-    experiment_dir = initialise_experiment(dict(_config))
-
-    # load data
-    data_dir = Path(ROOT_DIR / "data")
-    target, history, forecast = load_zscore_data(data_dir)
-    history = history.merge(target)
-
-    # select site
-    site_target = target.sel(location=[_config["site"]])
-    site_history = history.sel(location=[_config["site"]])
-    site_forecast = forecast.sel(location=[_config["site"]])
-
-    # train-test split
-    train_forecast = site_forecast.sel(
-        initialisation_time=slice(_config["train_start_date"], _config["train_end_date"])
-    )
-
-    dd = FcastDataset(
-        target=site_target,  # target,
-        history=site_history,  # history,
-        forecast=train_forecast,  # forecast,
-        encode_doy=_config["encode_doy"],
-        historical_seq_len=_config["seq_len"],
-        future_horizon=_config["future_horizon"],
-        target_var=_config["target_var"],
-        mode="train",
-        history_variables=_config["history_variables"],
-        forecast_variables=_config["forecast_variables"],
-        experiment_dir=experiment_dir,
-    )
-
-    # train-validation split
-    train_dd, validation_dd = train_validation_split(dd, random_val_split=_config["random_val_split"], validation_proportion=0.8)
-
-    train_dl = DataLoader(
-        train_dd, batch_size=_config["batch_size"], shuffle=False, num_workers=_config["num_workers"]
-    )
-    val_dl = DataLoader(
-        validation_dd, batch_size=_config["batch_size"], shuffle=False, num_workers=_config["num_workers"]
-    )
-
-    # initialise model
-    model = initialise_model(
-        train_dl, hidden_size=_config["hidden_size"], num_layers=_config["num_layers"], dropout=_config["dropout"]
-    )
-
-    # # train
-    device = torch.device("cuda:0" if torch.cuda.is_available() else "cpu")
-    optimizer, scheduler, loss_fn = initialise_training(model, device=device, loss_rate=1e-3)
-
-    losses, val_losses = train(model, train_dl, optimizer=optimizer, scheduler=scheduler, loss_fn=loss_fn, epochs=_config["n_epochs"], val_dl=val_dl)
-    # plt.plot(losses)
-
-
-
-
-if __name__ == "__main__":    
-    # ex.run_commandline()
-    # main()
-    ex.run()
-=======
 from h2ox.ai import ex
 
-r = ex.run_commandline()
->>>>>>> 21eba2c5
+r = ex.run_commandline()